--- conflicted
+++ resolved
@@ -285,16 +285,12 @@
     splitLog(serverNames);
   }
 
-<<<<<<< HEAD
   /**
    * Specialized method to handle the splitting for meta HLog
    * @param serverName
    * @throws IOException
    */
   public void splitMetaLog(final ServerName serverName) throws IOException {
-=======
-  public void splitLog(final List<ServerName> serverNames) throws IOException {
->>>>>>> 7fe68f91
     long splitTime = 0, splitLogSize = 0;
     List<ServerName> serverNames = new ArrayList<ServerName>();
     serverNames.add(serverName);
